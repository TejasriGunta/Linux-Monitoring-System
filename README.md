--- conflicted
+++ resolved
@@ -200,7 +200,6 @@
 - **History depth**: 120 samples per metric
 - **Max processes displayed**: Adapts to terminal height
 
-<<<<<<< HEAD
 ## Troubleshooting
 
 ### ncurses rendering issues
@@ -239,6 +238,11 @@
   - Better visibility of micro-variations (e.g., 8.1% → 8.5%)
   - Labeled core separators (P0, P1, etc.)
   - Color-coded per-core history tracking
+- ✅ **Process search feature**
+  - Press 's' to enter search mode
+  - Type to filter processes by name
+  - Real-time filtering as you type
+  - ESC to clear search and exit search mode
 
 ## Future Enhancements
 
@@ -247,7 +251,6 @@
 - [ ] GPU monitoring (NVIDIA/AMD)
 - [ ] Configurable color themes
 - [ ] Export metrics to CSV/JSON
-- [ ] Filtering processes by name or user
 - [ ] System notifications for threshold alerts
 - [ ] Configuration file support (~/.activity_monitor.conf)
 - [ ] Mouse support for clicking processes
@@ -267,8 +270,6 @@
 
 MIT License - feel free to use and modify.
 
-=======
->>>>>>> ebb889f7
 ## Acknowledgments
 
 Built using:
